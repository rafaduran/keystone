--- conflicted
+++ resolved
@@ -633,12 +633,5 @@
                                           str(self.auth_token))
         self.assertEqual(204, int(resp['status']))
 
-<<<<<<< HEAD
-=======
-
-def run():
-    unittest.main()
-
->>>>>>> 42e8bf27
 if __name__ == '__main__':
     unittest.main()