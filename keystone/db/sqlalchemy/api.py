# vim: tabstop=4 shiftwidth=4 softtabstop=4
# Copyright (c) 2010-2011 OpenStack, LLC.
#
# Licensed under the Apache License, Version 2.0 (the "License");
# you may not use this file except in compliance with the License.
# You may obtain a copy of the License at
#
#    http://www.apache.org/licenses/LICENSE-2.0
#
# Unless required by applicable law or agreed to in writing, software
# distributed under the License is distributed on an "AS IS" BASIS,
# WITHOUT WARRANTIES OR CONDITIONS OF ANY KIND, either express or
# implied.
# See the License for the specific language governing permissions and
# limitations under the License.
# Not Yet PEP8 standardized


from session import get_session
from sqlalchemy.orm import joinedload, aliased
import models


def tenant_create(values):
    tenant_ref = models.Tenant()
    tenant_ref.update(values)
    tenant_ref.save()
    return tenant_ref


def tenant_get(id, session=None):
    if not session:
        session = get_session()
    result = session.query(models.Tenant).filter_by(id=id).first()
    return result


def tenant_get_all(session=None):
    if not session:
        session = get_session()
    return session.query(models.Tenant).all()


def tenant_get_page(marker, limit, session=None):
    if not session:
        session = get_session()

    if marker:
        return session.query(models.Tenant).filter("id>:marker").params(\
                marker='%s' % marker).order_by(\
                models.Tenant.id.desc()).limit(limit).all()
    else:
        return session.query(models.Tenant).order_by(\
                            models.Tenant.id.desc()).limit(limit).all()
    #return session.query(models.Tenant).all()


def tenant_get_page_markers(marker, limit, session=None):
    if not session:
        session = get_session()
    first = session.query(models.Tenant).order_by(\
                        models.Tenant.id).first()
    last = session.query(models.Tenant).order_by(\
                        models.Tenant.id.desc()).first()
    if first is None :
        return (None, None)
    if marker is None:
<<<<<<< HEAD
        marker = first.id
    next = session.query(models.Tenant).filter("id > :marker").params(\
                    marker='%s' % marker).order_by(\
                    models.Tenant.id).limit(limit).all()
    prev = session.query(models.Tenant).filter("id < :marker").params(\
                    marker='%s' % marker).order_by(\
=======
        marker=first.id
    next = session.query(models.Tenant).filter("id > :marker").params(\
                    marker = '%s' % marker).order_by(\
                    models.Tenant.id).limit(limit).all()
    prev = session.query(models.Tenant).filter("id < :marker").params(\
                    marker = '%s' % marker).order_by(\
>>>>>>> 0175ab7d
                    models.Tenant.id.desc()).limit(int(limit)).all()
    if len(next) == 0:
        next = last
    else:
        for t in next:
            next = t
    if len(prev) == 0:
        prev = first
    else:
        for t in prev:
            prev = t
    if prev.id == marker:
        prev = None
    else:
        prev = prev.id
    if next.id == last.id:
        next = None
    else:
        next = next.id
    return (prev, next)


def tenant_is_empty(id, session=None):
    if not session:
        session = get_session()
    a_user = session.query(models.UserTenantAssociation).filter_by(\
        tenant_id=id).first()
    if a_user != None:
        return False
    a_group = session.query(models.Group).filter_by(tenant_id=id).first()
    if a_group != None:
        return False
    return True


def tenant_update(id, values, session=None):
    if not session:
        session = get_session()
    with session.begin():
        tenant_ref = tenant_get(id, session)
        tenant_ref.update(values)
        tenant_ref.save(session=session)


def tenant_group_is_empty(id, session=None):
    if not session:
        session = get_session()
    a_user = session.query(models.UserGroupAssociation).filter_by(
        group_id=id).first()
    if a_user != None:
        return False

    return True


def tenant_delete(id, session=None):
    if not session:
        session = get_session()
    with session.begin():
        tenant_ref = tenant_get(id, session)
        session.delete(tenant_ref)


def tenant_group_create(values):
    group_ref = models.Group()
    group_ref.update(values)
    group_ref.save()
    return group_ref


def tenant_group_get(id, tenant, session=None):
    if not session:
        session = get_session()
    result = session.query(models.Group).filter_by(id=id, \
            tenant_id=tenant).first()

    return result


def tenant_group_get_page(tenantId, marker, limit, session=None):
    if not session:
        session = get_session()

    if marker:
        return session.query(models.Group).filter("id>:marker").params(\
                marker='%s' % marker).filter_by(\
                tenant_id=tenantId).order_by(\
                models.Group.id.desc()).limit(limit).all()
    else:
        return session.query(models.Group).filter_by(tenant_id=tenantId)\
                        .order_by(models.Group.id.desc()).limit(limit).all()
    #return session.query(models.Tenant).all()


def tenant_group_get_page_markers(tenantId, marker, limit, session=None):
    if not session:
        session = get_session()
    first = session.query(models.Group).filter_by(\
            tenant_id=tenantId).order_by(\
            models.Group.id).first()
    last = session.query(models.Group).filter_by(\
            tenant_id=tenantId).order_by(\
            models.Group.id.desc()).first()

    if first is None:
        return (None, None)
    if marker is None:
        marker = first.id
    next = session.query(models.Group).filter("id > :marker").params(\
<<<<<<< HEAD
                    marker='%s' % marker).filter_by(\
                    tenant_id=tenantId).order_by(\
                    models.Group.id).limit(limit).all()
    prev = session.query(models.Group).filter("id < :marker").params(\
                    marker='%s' % marker).filter_by(\
=======
                    marker = '%s' % marker).filter_by(\
                    tenant_id=tenantId).order_by(\
                    models.Group.id).limit(limit).all()
    prev = session.query(models.Group).filter("id < :marker").params(\
                    marker = '%s' % marker).filter_by(\
>>>>>>> 0175ab7d
                    tenant_id=tenantId).order_by(\
                    models.Group.id.desc()).limit(int(limit)).all()
    if len(next) == 0:
        next = last
    else:
        for t in next:
            next = t
    if len(prev) == 0:
        prev = first
    else:
        for t in prev:
            prev = t
    if prev.id == marker:
        prev = None
    else:
        prev = prev.id
    if next.id == last.id:
        next = None
    else:
        next = next.id
    return (prev, next)


def tenant_group_update(id, tenant_id, values, session=None):
    if not session:
        session = get_session()
    with session.begin():
        tenant_ref = tenant_group_get(id, tenant_id, session)
        tenant_ref.update(values)
        tenant_ref.save(session=session)


def tenant_group_delete(id, tenant_id, session=None):
    if not session:
        session = get_session()
    with session.begin():
        tenantgroup_ref = tenant_group_get(id, tenant_id, session)
        session.delete(tenantgroup_ref)

<<<<<<< HEAD

def user_get_by_group(user_id, group_id, session=None):
=======
def get_user_by_group(user_id, group_id, session=None):
>>>>>>> 0175ab7d
    if not session:
        session = get_session()
    result = session.query(models.UserGroupAssociation).filter_by(\
            group_id=group_id, user_id=user_id).first()
    return result


def user_tenant_group(values):
    user_ref = models.UserGroupAssociation()
    user_ref.update(values)
    user_ref.save()
    return user_ref


def user_tenant_group_delete(id, group_id, session=None):
    if not session:
        session = get_session()
    with session.begin():
        usertenantgroup_ref = get_user_by_group(id, group_id, session)
        session.delete(usertenantgroup_ref)


def user_create(values):
    user_ref = models.User()
    user_ref.update(values)
    user_ref.save()
    return user_ref


def user_get(id, session=None):
    if not session:
        session = get_session()
    result = session.query(models.User).options(joinedload('groups')).options(\
            joinedload('tenants')).filter_by(id=id).first()
    return result


def user_groups(id, session=None):
    if not session:
        session = get_session()
    result = session.query(models.Group).filter_by(\
            user_id=id)
    return result


def user_update(id, values, session=None):
    if not session:
        session = get_session()
    with session.begin():
        user_ref = user_get(id, session)
        user_ref.update(values)
        user_ref.save(session=session)


def users_tenant_group_get_page(group_id, marker, limit, session=None):
    if not session:
        session = get_session()
    uga = aliased(models.UserGroupAssociation)
    user = aliased(models.User)
    if marker:
        return session.query(user, uga).join(\
                            (uga, uga.user_id == user.id)).\
                            filter(uga.group_id == group_id).\
                            filter("id>=:marker").params(\
                            marker='%s' % marker).order_by(\
                            user.id).limit(limit).all()
    else:
        return session.query(user, uga).\
                            join((uga, uga.user_id == user.id)).\
                            filter(uga.group_id == group_id).order_by(\
                            user.id).limit(limit).all()


def users_tenant_group_get_page_markers(group_id, marker, limit, session=None):
    if not session:
        session = get_session()
    uga = aliased(models.UserGroupAssociation)
    user = aliased(models.User)
    first = session.query(models.User).order_by(\
                        models.User.id).first()
    last = session.query(models.User).order_by(\
                        models.User.id.desc()).first()
    if first is None:
        return (None, None)
    if marker is None:
        marker = first.id
    next = session.query(user).join(
                            (uga, uga.user_id == user.id)).\
                            filter(uga.group_id == group_id).\
                            filter("id > :marker").params(\
                            marker='%s' % marker).order_by(\
                            user.id).limit(limit).all()
    prev = session.query(user).join(\
                            (uga, uga.user_id == user.id)).\
                            filter(uga.group_id == group_id).\
                            filter("id < :marker").params(\
                            marker='%s' % marker).order_by(\
                            user.id.desc()).limit(int(limit)).all()
    if len(next) == 0:
        next = last
    else:
        for t in next:
            next = t
    if len(prev) == 0:
        prev = first
    else:
        for t in prev:
            prev = t
    if prev.id == marker:
        prev = None
    else:
        prev = prev.id
    if next.id == last.id:
        next = None
    else:
        next = next.id
    return (prev, next)


def group_get(id, session=None):
    if not session:
        session = get_session()
    result = session.query(models.Group).filter_by(id=id).first()
    return result


def group_users(id, session=None):
    if not session:
        session = get_session()
    result = session.query(models.User).filter_by(\
        group_id=id)
    return result


def group_get_all(session=None):
    if not session:
        session = get_session()
    result = session.query(models.Group)
    return result


def group_get_page(marker, limit, session=None):
    if not session:
        session = get_session()

    if marker:
        return session.query(models.Group).filter("id>:marker").params(\
                            marker='%s' % marker).order_by(\
                            models.Group.id.desc()).limit(limit).all()
    else:
        return session.query(models.Group).order_by(\
                            models.Group.id.desc()).limit(limit).all()


def group_get_page_markers(marker, limit, session=None):
    if not session:
        session = get_session()
    first = session.query(models.Group).order_by(\
                        models.Group.id).first()
    last = session.query(models.Group).order_by(\
                        models.Group.id.desc()).first()
    if first is None:
        return (None, None)
    if marker is None:
        marker = first.id
    next = session.query(models.Group).filter("id > :marker").params(\
                    marker='%s' % marker).order_by(\
                    models.Group.id).limit(limit).all()
    prev = session.query(models.Group).filter("id < :marker").params(\
                    marker='%s' % marker).order_by(\
                    models.Group.id.desc()).limit(int(limit)).all()
    if len(next) == 0:
        next = last
    else:
        for t in next:
            next = t
    if len(prev) == 0:
        prev = first
    else:
        for t in prev:
            prev = t
    if prev.id == marker:
        prev = None
    else:
        prev = prev.id
    if next.id == last.id:
        next = None
    else:
        next = next.id
    return (prev, next)


def group_delete(id, session=None):
    if not session:
        session = get_session()
    with session.begin():
        group_ref = group_get(id, session)
        session.delete(group_ref)


def token_create(values):
    token_ref = models.Token()
    token_ref.update(values)
    token_ref.save()
    return token_ref


def token_get(id, session=None):
    if not session:
        session = get_session()
    result = session.query(models.Token).filter_by(token_id=id).first()
    return result


def token_delete(id, session=None):
    if not session:
        session = get_session()
    with session.begin():
        token_ref = token_get(id, session)
        session.delete(token_ref)


def token_for_user(user_id, session=None):
    if not session:
        session = get_session()
    result = session.query(models.Token).filter_by(
        user_id=user_id).order_by("expires desc").first()
    return result


def user_tenant_create(values):
    user_tenant_ref = models.UserTenantAssociation()
    user_tenant_ref.update(values)
    user_tenant_ref.save()
    return user_tenant_ref


def user_get_update(id, session=None):
    if not session:
        session = get_session()
    result = session.query(models.User).filter_by(id=id).first()
    return result


def user_get_email(email, session=None):
    if not session:
        session = get_session()
    result = session.query(models.User).filter_by(email=email).first()
    return result


def users_get_by_tenant_get_page(tenant_id, marker, limit, session=None):
    if not session:
        session = get_session()
    uta = aliased(models.UserTenantAssociation)
    user = aliased(models.User)
    if marker:
        return session.query(user, uta).join(
                            (uta, uta.user_id == user.id)).\
                            filter(uta.tenant_id == tenant_id).\
                            filter("id>=:marker").params(
                            marker='%s' % marker).order_by(
                            user.id).limit(limit).all()
    else:
        return session.query(user, uta).\
                            join((uta, uta.user_id == user.id)).\
                            filter(uta.tenant_id == tenant_id).order_by(
                            user.id).limit(limit).all()


def users_get_by_tenant_get_page_markers(tenant_id, marker, limit,\
        session=None):
    if not session:
        session = get_session()
    uta = aliased(models.UserTenantAssociation)
    user = aliased(models.User)
    first, firstassoc = session.query(user, uta).\
                        join((uta, uta.user_id == user.id)).\
                        filter(uta.tenant_id == tenant_id).\
                        order_by(user.id).first()
    last, lastassoc = session.query(user, uta).\
                        join((uta, uta.user_id == user.id)).\
                        filter(uta.tenant_id == tenant_id).\
                        order_by(user.id.desc()).first()
    if first is None:
        return (None, None)
    if marker is None:
        marker = first.id
<<<<<<< HEAD
    next, nextuta = session.query(user, uta).join((uta,
                    uta.user_id == user.id)).\
                    filter(uta.tenant_id == tenant_id).\
                    filter("id >= :marker").params(
                    marker='%s' % marker).order_by(
                    user.id).limit(int(limit) + 1).all()
    prev, prevuta = session.query(user, uta).join((uta, \
                    uta.user_id == user.id)).\
=======
    next = session.query(user, uta).join((uta, uta.user_id == user.id)).\
                    filter(uta.tenant_id == tenant_id).\
                    filter("id > :marker").params(\
                    marker='%s' % marker).order_by(user.id).\
                    limit(int(limit)).all()
    prev = session.query(user, uta).join((uta, uta.user_id == user.id)).\
>>>>>>> 0175ab7d
                    filter(uta.tenant_id == tenant_id).\
                    filter("id < :marker").params(
                    marker='%s' % marker).order_by(
                    user.id.desc()).limit(int(limit)).all()
    next_len = len(next)
    prev_len = len(prev)

    if next_len == 0:
        next = last
    else:
        for t, a in next:
            next = t
    if prev_len == 0:
        prev = first
    else:
        for t, a in prev:
            prev = t
    if first.id == marker:
        prev = None
    else:
        prev = prev.id
    if marker == last.id:
        next = None
    else:
        next = next.id
    return (prev, next)


def user_groups_get_all(user_id, session=None):
    if not session:
        session = get_session()
    uga = aliased(models.UserGroupAssociation)
    group = aliased(models.Group)
    return session.query(group, uga).\
                            join((uga, uga.group_id == group.id)).\
                            filter(uga.user_id == user_id).order_by(
                            group.id).all()


def groups_get_by_user_get_page(user_id, marker, limit, session=None):
    if not session:
        session = get_session()
    uga = aliased(models.UserGroupAssociation)
    group = aliased(models.Group)
    if marker:
        return session.query(group, uga).join(\
                            (uga, uga.group_id == group.id)).\
                            filter(uga.user_id == user_id).\
                            filter("id>=:marker").params(
                            marker='%s' % marker).order_by(
                            group.id).limit(limit).all()
    else:
        return session.query(group, uga).\
                            join((uga, uga.group_id == group.id)).\
                            filter(uga.user_id == user_id).order_by(
                            group.id).limit(limit).all()


def groups_get_by_user_get_page_markers(user_id, marker, limit, session=None):
    if not session:
        session = get_session()
    uga = aliased(models.UserGroupAssociation)
    group = aliased(models.Group)
    first, firstassoc = session.query(group, uga).\
                        join((uga, uga.group_id == group.id)).\
                        filter(uga.user_id == user_id).\
                        order_by(group.id).first()
    last, lastassoc = session.query(group, uga).\
                        join((uga, uga.group_id == group.id)).\
                        filter(uga.user_id == user_id).\
                        order_by(group.id.desc()).first()
    if first is None:
        return (None, None)
    if marker is None:
        marker = first.id
    next = session.query(group, uga).join(
                            (uga, uga.group_id == group.id)).\
                            filter(uga.user_id == user_id).\
                            filter("id>=:marker").params(
                            marker='%s' % marker).order_by(
                            group.id).limit(int(limit)).all()

    prev = session.query(group, uga).join(
                            (uga, uga.group_id == group.id)).\
                            filter(uga.user_id == user_id).\
                            filter("id < :marker").params(
                            marker='%s' % marker).order_by(
                            group.id).limit(int(limit) + 1).all()
    next_len = len(next)
    prev_len = len(prev)

    if next_len == 0:
        next = last
    else:
        for t, a in next:
            next = t
    if prev_len == 0:
        prev = first
    else:
        for t, a in prev:
            prev = t
    if first.id == marker:
        prev = None
    else:
        prev = prev.id
    if marker == last.id:
        next = None
    else:
        next = next.id
    return (prev, next)


def user_delete(id, session=None):
    if not session:
        session = get_session()
    with session.begin():
        user_ref = user_get(id, session)
        session.delete(user_ref)


def user_get_by_tenant(id, tenant_id, session=None):
    if not session:
        session = get_session()
    user_tenant = session.query(models.UserTenantAssociation).filter_by(\
    tenant_id=tenant_id, user_id=id).first()
    return user_tenant


def user_get_by_group(id, session=None):
    if not session:
        session = get_session()
    user_group = session.query(models.Group).filter_by(tenant_id=id).all()
    return user_group


def user_delete_tenant(id, tenant_id, session=None):
    if not session:
        session = get_session()
    with session.begin():
        user_tenant_ref = user_get_by_tenant(id, tenant_id, session)
<<<<<<< HEAD
        session.delete(user_tenant_ref)
        user_group_ref = user_get_by_group(tenant_id, session)
=======
        
        session.delete(user_tenant_ref)
        user_group_ref = user_get_by_group(tenant_id,session)
        
>>>>>>> 0175ab7d
        if user_group_ref is not None:
            for user_group in user_group_ref:
                group_users=session.query(models.UserGroupAssociation).filter_by( \
                                         user_id=id, group_id = user_group.id).all()
                for group_user in group_users:
                    session.delete(group_user)
        user_tenant_ref = session.query(models.UserTenantAssociation).filter_by( \
                         user_id=id).first()
        if user_tenant_ref is None:
            user_ref = user_get(id, session)
            session.delete(user_ref)
<<<<<<< HEAD

def user_tenant_group(values):
    user_ref = models.UserGroupAssociation()
    user_ref.update(values)
    user_ref.save()
    return user_ref


def user_tenant_group_delete(id, group_id, session=None):
    if not session:
        session = get_session()
    with session.begin():
        usertenantgroup_ref = user_get_by_group(id, group_id, session)
        session.delete(usertenantgroup_ref)
=======
            
>>>>>>> 0175ab7d
<|MERGE_RESOLUTION|>--- conflicted
+++ resolved
@@ -65,21 +65,12 @@
     if first is None :
         return (None, None)
     if marker is None:
-<<<<<<< HEAD
         marker = first.id
     next = session.query(models.Tenant).filter("id > :marker").params(\
                     marker='%s' % marker).order_by(\
                     models.Tenant.id).limit(limit).all()
     prev = session.query(models.Tenant).filter("id < :marker").params(\
                     marker='%s' % marker).order_by(\
-=======
-        marker=first.id
-    next = session.query(models.Tenant).filter("id > :marker").params(\
-                    marker = '%s' % marker).order_by(\
-                    models.Tenant.id).limit(limit).all()
-    prev = session.query(models.Tenant).filter("id < :marker").params(\
-                    marker = '%s' % marker).order_by(\
->>>>>>> 0175ab7d
                     models.Tenant.id.desc()).limit(int(limit)).all()
     if len(next) == 0:
         next = last
@@ -189,19 +180,11 @@
     if marker is None:
         marker = first.id
     next = session.query(models.Group).filter("id > :marker").params(\
-<<<<<<< HEAD
                     marker='%s' % marker).filter_by(\
                     tenant_id=tenantId).order_by(\
                     models.Group.id).limit(limit).all()
     prev = session.query(models.Group).filter("id < :marker").params(\
                     marker='%s' % marker).filter_by(\
-=======
-                    marker = '%s' % marker).filter_by(\
-                    tenant_id=tenantId).order_by(\
-                    models.Group.id).limit(limit).all()
-    prev = session.query(models.Group).filter("id < :marker").params(\
-                    marker = '%s' % marker).filter_by(\
->>>>>>> 0175ab7d
                     tenant_id=tenantId).order_by(\
                     models.Group.id.desc()).limit(int(limit)).all()
     if len(next) == 0:
@@ -241,12 +224,8 @@
         tenantgroup_ref = tenant_group_get(id, tenant_id, session)
         session.delete(tenantgroup_ref)
 
-<<<<<<< HEAD
-
-def user_get_by_group(user_id, group_id, session=None):
-=======
+
 def get_user_by_group(user_id, group_id, session=None):
->>>>>>> 0175ab7d
     if not session:
         session = get_session()
     result = session.query(models.UserGroupAssociation).filter_by(\
@@ -535,23 +514,12 @@
         return (None, None)
     if marker is None:
         marker = first.id
-<<<<<<< HEAD
-    next, nextuta = session.query(user, uta).join((uta,
-                    uta.user_id == user.id)).\
-                    filter(uta.tenant_id == tenant_id).\
-                    filter("id >= :marker").params(
-                    marker='%s' % marker).order_by(
-                    user.id).limit(int(limit) + 1).all()
-    prev, prevuta = session.query(user, uta).join((uta, \
-                    uta.user_id == user.id)).\
-=======
     next = session.query(user, uta).join((uta, uta.user_id == user.id)).\
                     filter(uta.tenant_id == tenant_id).\
                     filter("id > :marker").params(\
                     marker='%s' % marker).order_by(user.id).\
                     limit(int(limit)).all()
     prev = session.query(user, uta).join((uta, uta.user_id == user.id)).\
->>>>>>> 0175ab7d
                     filter(uta.tenant_id == tenant_id).\
                     filter("id < :marker").params(
                     marker='%s' % marker).order_by(
@@ -692,15 +660,10 @@
         session = get_session()
     with session.begin():
         user_tenant_ref = user_get_by_tenant(id, tenant_id, session)
-<<<<<<< HEAD
-        session.delete(user_tenant_ref)
-        user_group_ref = user_get_by_group(tenant_id, session)
-=======
-        
+
         session.delete(user_tenant_ref)
         user_group_ref = user_get_by_group(tenant_id,session)
-        
->>>>>>> 0175ab7d
+
         if user_group_ref is not None:
             for user_group in user_group_ref:
                 group_users=session.query(models.UserGroupAssociation).filter_by( \
@@ -712,21 +675,3 @@
         if user_tenant_ref is None:
             user_ref = user_get(id, session)
             session.delete(user_ref)
-<<<<<<< HEAD
-
-def user_tenant_group(values):
-    user_ref = models.UserGroupAssociation()
-    user_ref.update(values)
-    user_ref.save()
-    return user_ref
-
-
-def user_tenant_group_delete(id, group_id, session=None):
-    if not session:
-        session = get_session()
-    with session.begin():
-        usertenantgroup_ref = user_get_by_group(id, group_id, session)
-        session.delete(usertenantgroup_ref)
-=======
-            
->>>>>>> 0175ab7d
